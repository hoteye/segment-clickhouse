--- conflicted
+++ resolved
@@ -83,27 +83,21 @@
             String prompt = buildAnalysisPrompt(metrics, anomalies);
             // 智能处理错误堆栈信息
             if (errorStacks != null && !errorStacks.isEmpty()) {
-                String processedErrorStacks = processErrorStacksForAI(errorStacks);
-                if (processedErrorStacks != null && !processedErrorStacks.isEmpty()) {
-                    StringBuilder sb = new StringBuilder(prompt);
-                    sb.append("\n\n【错误堆栈分析摘要】\n");
-                    sb.append(processedErrorStacks);
-                    prompt = sb.toString();
+                StringBuilder sb = new StringBuilder(prompt);
+                sb.append("\n\n【以下为近1小时内典型错误堆栈信息，请结合分析根因，仅关注最相关部分】\n");
+                int idx = 1;
+                for (String stack : errorStacks) {
+                    sb.append("# 错误堆栈").append(idx++).append(":\n");
+                    sb.append(stack).append("\n\n");
                 }
-            }
-
-<<<<<<< HEAD
+                prompt = sb.toString();
+            }
+
             // 打印提示词到日志
             LOG.info("=== AI分析提示词开始 ===");
             LOG.info("提示词长度: {} 字符", prompt.length());
             LOG.info("完整提示词内容:");
             LOG.info(prompt);
-=======
-            // 打印完整提示词到日志
-            LOG.info("=== AI分析提示词开始 ===");
-            LOG.info("提示词长度: {} 字符", prompt.length());
-            LOG.info("提示词内容:\n{}", prompt);
->>>>>>> 9637e6f0
             LOG.info("=== AI分析提示词结束 ===");
 
             switch (properties.getLlm().getProvider().toLowerCase()) {
@@ -124,237 +118,6 @@
             LOG.error("LLM分析失败，使用降级分析", e);
             return generateFallbackAnalysis(metrics, anomalies);
         }
-    }
-
-    /**
-     * 智能处理错误堆栈，压缩和分类后提供给AI
-     */
-    private String processErrorStacksForAI(List<String> errorStacks) {
-        if (errorStacks == null || errorStacks.isEmpty()) {
-            return null;
-        }
-
-        LOG.info("开始处理 {} 条错误堆栈", errorStacks.size());
-
-        // 1. 错误分类统计
-        Map<String, ErrorPattern> errorPatterns = categorizeErrorStacks(errorStacks);
-
-        LOG.info("错误分类完成，共识别出 {} 种错误模式", errorPatterns.size());
-
-        // 2. 生成错误摘要
-        StringBuilder summary = new StringBuilder();
-        summary.append(String.format("检测到 %d 条错误堆栈，分类统计如下：\n\n", errorStacks.size()));
-
-        // 3. 按错误类型分组展示
-        for (ErrorPattern pattern : errorPatterns.values()) {
-            summary.append(String.format("## %s (出现 %d 次)\n", pattern.getErrorType(), pattern.getCount()));
-            summary.append(String.format("- 主要错误: %s\n", pattern.getMainError()));
-            summary.append(String.format("- 影响范围: %s\n", pattern.getAffectedComponent()));
-
-            // 显示最具代表性的堆栈片段
-            if (pattern.getRepresentativeStack() != null) {
-                String truncatedStack = truncateStack(pattern.getRepresentativeStack(), 500);
-                summary.append(String.format("- 典型堆栈: %s\n", truncatedStack));
-            }
-            summary.append("\n");
-
-            // 打印每种错误模式的详细信息到日志
-            LOG.info("错误模式: {} - 出现{}次 - 主要错误: {} - 影响范围: {}",
-                    pattern.getErrorType(), pattern.getCount(),
-                    pattern.getMainError(), pattern.getAffectedComponent());
-        }
-
-        // 4. 添加总体分析指导
-        summary.append("## 分析指导\n");
-        summary.append("请重点关注：\n");
-        summary.append("1. 出现频率最高的错误类型\n");
-        summary.append("2. 影响核心业务功能的错误\n");
-        summary.append("3. 可能导致系统不稳定的错误\n");
-        summary.append("4. 需要立即处理的紧急错误\n");
-
-        String result = summary.toString();
-        LOG.info("错误堆栈处理完成，压缩后长度: {} 字符", result.length());
-
-        return result;
-    }
-
-    /**
-     * 错误模式类
-     */
-    private static class ErrorPattern {
-        private String errorType;
-        private String mainError;
-        private String affectedComponent;
-        private String representativeStack;
-        private int count;
-        private List<String> allStacks;
-
-        public ErrorPattern(String errorType, String mainError, String affectedComponent, String stack) {
-            this.errorType = errorType;
-            this.mainError = mainError;
-            this.affectedComponent = affectedComponent;
-            this.representativeStack = stack;
-            this.count = 1;
-            this.allStacks = new ArrayList<>();
-            this.allStacks.add(stack);
-        }
-
-        public void incrementCount(String stack) {
-            this.count++;
-            this.allStacks.add(stack);
-        }
-
-        // Getters
-        public String getErrorType() {
-            return errorType;
-        }
-
-        public String getMainError() {
-            return mainError;
-        }
-
-        public String getAffectedComponent() {
-            return affectedComponent;
-        }
-
-        public String getRepresentativeStack() {
-            return representativeStack;
-        }
-
-        public int getCount() {
-            return count;
-        }
-
-        public List<String> getAllStacks() {
-            return allStacks;
-        }
-    }
-
-    /**
-     * 对错误堆栈进行分类
-     */
-    private Map<String, ErrorPattern> categorizeErrorStacks(List<String> errorStacks) {
-        Map<String, ErrorPattern> patterns = new HashMap<>();
-
-        LOG.info("开始对 {} 条错误堆栈进行分类", errorStacks.size());
-
-        for (int i = 0; i < errorStacks.size(); i++) {
-            String stack = errorStacks.get(i);
-            if (stack == null || stack.trim().isEmpty()) {
-                LOG.debug("跳过第 {} 条空堆栈", i + 1);
-                continue;
-            }
-
-            // 提取错误类型和主要信息
-            String errorType = extractErrorType(stack);
-            String mainError = extractMainError(stack);
-            String affectedComponent = extractAffectedComponent(stack);
-
-            // 生成模式键
-            String patternKey = generatePatternKey(errorType, mainError, affectedComponent);
-
-            if (patterns.containsKey(patternKey)) {
-                patterns.get(patternKey).incrementCount(stack);
-                LOG.debug("第 {} 条堆栈匹配现有模式: {}", i + 1, errorType);
-            } else {
-                patterns.put(patternKey, new ErrorPattern(errorType, mainError, affectedComponent, stack));
-                LOG.debug("第 {} 条堆栈创建新模式: {}", i + 1, errorType);
-            }
-        }
-
-        LOG.info("错误分类完成，共识别出 {} 种错误模式", patterns.size());
-        return patterns;
-    }
-
-    /**
-     * 提取错误类型
-     */
-    private String extractErrorType(String stack) {
-        if (stack.contains("OutOfMemoryError")) {
-            return "内存溢出";
-        } else if (stack.contains("TimeoutException") || stack.contains("timeout")) {
-            return "超时异常";
-        } else if (stack.contains("ConnectionException") || stack.contains("connection")) {
-            return "连接异常";
-        } else if (stack.contains("NullPointerException")) {
-            return "空指针异常";
-        } else if (stack.contains("SQLException") || stack.contains("database")) {
-            return "数据库异常";
-        } else if (stack.contains("RpcException")) {
-            return "RPC调用异常";
-        } else if (stack.contains("IOException")) {
-            return "IO异常";
-        } else if (stack.contains("ClassNotFoundException")) {
-            return "类加载异常";
-        } else {
-            return "其他异常";
-        }
-    }
-
-    /**
-     * 提取主要错误信息
-     */
-    private String extractMainError(String stack) {
-        String[] lines = stack.split("\n");
-        for (String line : lines) {
-            line = line.trim();
-            if (line.contains("Exception") || line.contains("Error")) {
-                // 提取异常类名和消息
-                int colonIndex = line.indexOf(':');
-                if (colonIndex > 0) {
-                    return line.substring(0, colonIndex).trim();
-                } else {
-                    return line;
-                }
-            }
-        }
-        return "未知错误";
-    }
-
-    /**
-     * 提取受影响的组件
-     */
-    private String extractAffectedComponent(String stack) {
-        if (stack.contains("Database") || stack.contains("SQL")) {
-            return "数据库层";
-        } else if (stack.contains("RPC") || stack.contains("dubbo")) {
-            return "RPC服务层";
-        } else if (stack.contains("HTTP") || stack.contains("web")) {
-            return "Web服务层";
-        } else if (stack.contains("JVM") || stack.contains("memory")) {
-            return "JVM运行时";
-        } else if (stack.contains("thread") || stack.contains("Thread")) {
-            return "线程管理";
-        } else {
-            return "应用服务层";
-        }
-    }
-
-    /**
-     * 生成模式键
-     */
-    private String generatePatternKey(String errorType, String mainError, String affectedComponent) {
-        return errorType + "|" + mainError + "|" + affectedComponent;
-    }
-
-    /**
-     * 截断堆栈信息
-     */
-    private String truncateStack(String stack, int maxLength) {
-        if (stack == null) {
-            return "";
-        }
-
-        if (stack.length() <= maxLength) {
-            return stack;
-        }
-
-        // 保留开头和结尾的重要信息
-        int halfLength = maxLength / 2;
-        String start = stack.substring(0, halfLength);
-        String end = stack.substring(stack.length() - halfLength);
-
-        return start + "\n... [中间内容已省略] ...\n" + end;
     }
 
     /**
@@ -808,40 +571,6 @@
         }
 
         return impact;
-    }
-
-    /**
-     * 数据特征判断方法
-     */
-    private boolean hasComplexBusinessLogic(Map<String, Object> traceData) {
-        // 检查是否涉及复杂业务流程
-        Object spans = traceData.get("spans");
-        if (spans instanceof List) {
-            return ((List<?>) spans).size() > 5; // 超过5个服务调用认为是复杂流程
-        }
-        return false;
-    }
-
-    private boolean hasCodeRelatedErrors(Map<String, Object> traceData) {
-        // 检查是否有代码相关错误
-        String errorMsg = String.valueOf(traceData.get("errorMessage"));
-        return errorMsg != null && (errorMsg.contains("NullPointerException") ||
-                errorMsg.contains("SQLException") ||
-                errorMsg.contains("ClassNotFoundException") ||
-                errorMsg.contains("OutOfMemoryError"));
-    }
-
-    private boolean hasChineseContent(Map<String, Object> traceData) {
-        // 检查是否包含中文内容
-        String content = traceData.toString();
-        return content.matches(".*[\\u4e00-\\u9fa5].*");
-    }
-
-    private boolean requiresStatisticalAnalysis(Map<String, Object> traceData) {
-        // 检查是否需要统计分析
-        return traceData.containsKey("duration") ||
-                traceData.containsKey("count") ||
-                traceData.containsKey("rate");
     }
 
     /**
